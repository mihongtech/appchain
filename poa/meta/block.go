package meta

import (
	"encoding/json"
	"time"

	"encoding/hex"
	"github.com/golang/protobuf/proto"
	"github.com/linkchain/common/btcec"
	"github.com/linkchain/common/math"
	"github.com/linkchain/common/merkle"
	"github.com/linkchain/common/serialize"
	"github.com/linkchain/common/util/log"
	"github.com/linkchain/meta"
	"github.com/linkchain/meta/tx"
	"github.com/linkchain/protobuf"
)

type Block struct {
	Header BlockHeader
	TXs    []Transaction
}

func NewBlock(header BlockHeader, txs []Transaction) *Block {
	return &Block{
		Header: header,
		TXs:    txs,
	}
}

func (b *Block) SetTx(newTXs []tx.ITx) error {
	for _, iTx := range newTXs {
		b.TXs = append(b.TXs, *iTx.(*Transaction))
	}
	b.Header.SetMerkleRoot(b.CalculateTxTreeRoot()) //calculate merkle root
	return nil
}

func (b *Block) GetHeight() uint32 {
	return b.Header.Height
}

func (b *Block) GetBlockID() meta.DataID {
	return b.Header.GetBlockID()
}

func (b *Block) GetPrevBlockID() meta.DataID {
	return &b.Header.Prev
}
func (b *Block) GetMerkleRoot() meta.DataID {
	return &b.Header.TxRoot
}
func (b *Block) Verify(minerPKStr string) error {
	return b.Header.Verify(minerPKStr)
}

//Serialize/Deserialize
func (b *Block) Serialize() serialize.SerializeStream {
	header := b.Header.Serialize().(*protobuf.BlockHeader)

	txs := make([]*protobuf.Transaction, 0)
	for _, transaction := range b.TXs {
		txs = append(txs, transaction.Serialize().(*protobuf.Transaction))
	}

	txlist := protobuf.Transactions{
		Txs: txs,
	}

	block := protobuf.Block{
		Header: header,
		TxList: &txlist,
	}

	return &block
}

func (b *Block) Deserialize(s serialize.SerializeStream) error {
	data := *s.(*protobuf.Block)
	err := b.Header.Deserialize(data.Header)
	if err != nil {
		return err
	}
	b.TXs = b.TXs[:0] // transaction clear
	for _, transaction := range data.TxList.Txs {
		newTx := Transaction{}
		err = newTx.Deserialize(transaction)
		if err != nil {
			return err
		}
		b.TXs = append(b.TXs, newTx)
	}
	return nil
}

func (b *Block) String() string {
	data, err := json.Marshal(b)
	if err != nil {
		return err.Error()
	}
	return string(data)
}

func (b *Block) GetTxs() []tx.ITx {
	txs := make([]tx.ITx, 0)
	for _, transaction := range b.TXs {
		txs = append(txs, &transaction)
	}
	return txs
}

func (b *Block) CalculateTxTreeRoot() meta.DataID {
	var transactions [][]byte
	for _, transaction := range b.TXs {
		txbuff, _ := proto.Marshal(transaction.Serialize())
		transactions = append(transactions, txbuff)
	}
	mTree := merkle.NewMerkleTree(transactions)
	hash, _ := math.NewHash(mTree.RootNode.Data)
	return hash
}

func (b *Block) IsGensis() bool {
	return b.Header.IsGensis()
}

type BlockHeader struct {
	// Version of the block.  This is not the same as the protocol version.
	Version uint32

	//the height of block
	Height uint32

	// Time the block was created.  This is, unfortunately, encoded as a
	// uint32 on the wire and therefore is limited to 2106.
	Time time.Time

	// Nonce used to generate the block.
	Nonce uint32

	// Difficulty target for the block.
	Difficulty uint32

	// Hash of the previous block header in the block chain.
	Prev math.Hash

	// Merkle tree reference to hash of all transactions for the block.
	TxRoot math.Hash

	// The status of the whole system
	Status math.Hash

	// The sign of miner
	Sign []byte

	// Data used to extenion the block.
	Data []byte

	//The Hash of this block
	hash math.Hash
}

func NewBlockHeader(version uint32, height uint32, time time.Time, nounce uint32, difficulty uint32, prev math.Hash, root math.Hash, status math.Hash, sign []byte, extra []byte) *BlockHeader {
	return &BlockHeader{
		Version: version,
		Height:  height,
		Time:    time,
		Nonce:   nounce,

		Difficulty: difficulty,
		Prev:       prev,
		TxRoot:     root,
<<<<<<< HEAD
		Status:     prev,  //TODO
		Sign:       extra, //TODO
=======
		Status:     prev, //TODO
		Sign:       sign, //TODO
>>>>>>> 1d19bc12
		Data:       extra,
	}
}

func (bh *BlockHeader) GetBlockID() meta.DataID {
	if bh.hash.IsEmpty() {
		err := bh.Deserialize(bh.Serialize())
		if err != nil {
			log.Error("BlockHeader", "GetBlockID() error", err)
			return nil
		}
	}
	return &bh.hash
}

func (bh *BlockHeader) GetMerkleRoot() meta.DataID {
	return &bh.TxRoot
}

func (bh *BlockHeader) SetMerkleRoot(root meta.DataID) {
	bh.TxRoot = *root.(*math.Hash)
}

//Serialize/Deserialize
func (bh *BlockHeader) Serialize() serialize.SerializeStream {
	prevHash := bh.Prev.Serialize().(*protobuf.Hash)
	merkleRoot := bh.TxRoot.Serialize().(*protobuf.Hash)
	status := bh.Status.Serialize().(*protobuf.Hash)
	header := protobuf.BlockHeader{
		Version:    proto.Uint32(bh.Version),
		Height:     proto.Uint32(bh.Height),
		Time:       proto.Int64(bh.Time.Unix()),
		Nounce:     proto.Uint32(bh.Nonce),
		Difficulty: proto.Uint32(bh.Difficulty),
		Prev:       prevHash,
		TxRoot:     merkleRoot,
		Status:     status,
		Sign:       proto.NewBuffer(bh.Sign).Bytes(),
		Data:       proto.NewBuffer(bh.Data).Bytes(),
	}
	return &header
}

func (bh *BlockHeader) Deserialize(s serialize.SerializeStream) error {
	data := s.(*protobuf.BlockHeader)
	bh.Version = *data.Version
	bh.Height = *data.Height
	bh.Time = time.Unix(*data.Time, 0)
	bh.Nonce = *data.Nounce
	bh.Difficulty = *data.Difficulty
	err := bh.Prev.Deserialize(data.Prev)
	if err != nil {
		return err
	}
	err = bh.TxRoot.Deserialize(data.TxRoot)
	if err != nil {
		return err
	}
	err = bh.Status.Deserialize(data.Status)
	if err != nil {
		return err
	}
	bh.Sign = data.Sign
	bh.Data = data.Data

	t := protobuf.BlockHeader{
		Version:    data.Version,
		Height:     data.Height,
		Time:       data.Time,
		Nounce:     data.Nounce,
		Difficulty: data.Difficulty,
		Prev:       data.Prev,
		TxRoot:     data.TxRoot,
		Status:     data.Status,
		Data:       data.Data,
	}
	bh.hash = math.MakeHash(&t)
	return nil
}

func (bh *BlockHeader) String() string {
	data, err := json.Marshal(bh)
	if err != nil {
		return err.Error()
	}
	return string(data)
}

func (b *BlockHeader) IsGensis() bool {
	return b.Height == 0 && b.Prev.IsEmpty()
}

func (b *BlockHeader) Verify(minerPKStr string) error {
	signature, err := btcec.ParseSignature(b.Sign, btcec.S256())
	if err != nil {
		log.Error("Signer", "VerifySign", err)
		return err
	}

	minerPK, err := hex.DecodeString(minerPKStr)
	if err != nil {
		return err
	}
	pk, err := btcec.ParsePubKey(minerPK, btcec.S256())
	if err != nil {
		return err
	}

	verified := signature.Verify(b.GetBlockID().CloneBytes(), pk)
	if !verified {
		return err
	}
	return nil
}<|MERGE_RESOLUTION|>--- conflicted
+++ resolved
@@ -170,13 +170,8 @@
 		Difficulty: difficulty,
 		Prev:       prev,
 		TxRoot:     root,
-<<<<<<< HEAD
-		Status:     prev,  //TODO
-		Sign:       extra, //TODO
-=======
-		Status:     prev, //TODO
-		Sign:       sign, //TODO
->>>>>>> 1d19bc12
+		Status:     prev,
+		Sign:       sign,
 		Data:       extra,
 	}
 }
