package node

import (
	"os"
	"path/filepath"
	"strings"

	"github.com/linkchain/common"
	"github.com/linkchain/common/lcdb"
	"github.com/linkchain/common/util/log"
	"github.com/linkchain/config"
	"github.com/linkchain/consensus"
	"github.com/linkchain/function/miner"
	"github.com/linkchain/function/wallet"
	"github.com/linkchain/p2p"
	"github.com/linkchain/storage"
)

var (
	//service collection
	svcList = []common.IService{
		&storage.Storage{},
		&consensus.Service{},
		&wallet.Wallet{},
		&p2p.Service{},
		&miner.Miner{},
	}
)

func Init() bool {
	log.Info("Node init...")

<<<<<<< HEAD
	globalConfig := &config.LinkChainConfig{}

	//consensus init
=======
	//storage init
>>>>>>> 03fedb1c
	if !svcList[0].Init(nil) {
		return false
	}

<<<<<<< HEAD
	globalConfig.ConsensusService = svcList[0]

	//wallet init
	if !svcList[1].Init(globalConfig) {
=======
	//consensus init
	if !svcList[1].Init(GetStorage()) {
		return false
	}

	//wallet init
	if !svcList[2].Init(GetConsensusService().GetAccountManager()) {
>>>>>>> 03fedb1c
		return false
	}

	//p2p init
<<<<<<< HEAD
	if !svcList[2].Init(globalConfig) {
=======
	if !svcList[3].Init(GetConsensusService()) {
>>>>>>> 03fedb1c
		return false
	}

	//storage init
	if !svcList[4].Init(nil) {
		return false
	}
	return true
}

func Run() {
	log.Info("Node is running...")

	//start all service
	for _, v := range svcList {
		if !v.Start() {
			return
		}
	}

	/*block :=svcList[1].(*consensus.Service).GetBlockManager().CreateBlock()
	svcList[1].(*consensus.Service).GetBlockManager().ProcessBlock(block)*/
}

// Config represents a small collection of configuration values to fine tune the
// P2P network layer of a protocol stack. These values can be further extended by
// all registered services.
type Config struct {
	// Name sets the instance name of the node. It must not contain the / character and is
	// used in the devp2p node identifier. The instance name of geth is "geth". If no
	// value is specified, the basename of the current executable is used.
	Name string `toml:"-"`

	// DataDir is the file system folder the node should use for any data storage
	// requirements. The configured data directory will not be directly shared with
	// registered services, instead those can use utility methods to create/access
	// databases or flat files. This enables ephemeral nodes which can fully reside
	// in memory.
	DataDir string
}

// Node is a container on which services can be registered.
type Node struct {
	config *Config
}

func (c *Config) instanceDir() string {
	if c.DataDir == "" {
		return ""
	}
	return filepath.Join(c.DataDir, c.name())
}

func (c *Config) name() string {
	if c.Name == "" {
		progname := strings.TrimSuffix(filepath.Base(os.Args[0]), ".exe")
		if progname == "" {
			panic("empty executable name, set Config.Name")
		}
		return progname
	}
	return c.Name
}

// resolvePath resolves path in the instance directory.
func (c *Config) resolvePath(path string) string {
	if filepath.IsAbs(path) {
		return path
	}
	if c.DataDir == "" {
		return ""
	}

	return filepath.Join(c.instanceDir(), path)
}

// OpenDatabase opens an existing database with the given name (or creates one if no
// previous can be found) from within the node's instance directory. If the node is
// ephemeral, a memory database is returned.
func (n *Node) OpenDatabase(name string, cache, handles int) (lcdb.Database, error) {
	if n.config.DataDir == "" {
		return lcdb.NewMemDatabase()
	}
	return lcdb.NewLDBDatabase(n.config.resolvePath(name), cache, handles)
}

//get service

func GetStorage() *storage.Storage {
	return svcList[0].(*storage.Storage)
}

func GetConsensusService() *consensus.Service {
	return svcList[1].(*consensus.Service)
}

func GetWallet() *wallet.Wallet {
	return svcList[2].(*wallet.Wallet)
}

func GetP2pService() *p2p.Service {
	return svcList[3].(*p2p.Service)
}

func GetMiner() *miner.Miner {
	return svcList[4].(*miner.Miner)
}<|MERGE_RESOLUTION|>--- conflicted
+++ resolved
@@ -30,40 +30,26 @@
 func Init() bool {
 	log.Info("Node init...")
 
-<<<<<<< HEAD
 	globalConfig := &config.LinkChainConfig{}
-
-	//consensus init
-=======
 	//storage init
->>>>>>> 03fedb1c
 	if !svcList[0].Init(nil) {
 		return false
 	}
 
-<<<<<<< HEAD
-	globalConfig.ConsensusService = svcList[0]
-
-	//wallet init
-	if !svcList[1].Init(globalConfig) {
-=======
 	//consensus init
 	if !svcList[1].Init(GetStorage()) {
 		return false
 	}
 
+	globalConfig.ConsensusService = svcList[1]
+
 	//wallet init
-	if !svcList[2].Init(GetConsensusService().GetAccountManager()) {
->>>>>>> 03fedb1c
+	if !svcList[2].Init(globalConfig) {
 		return false
 	}
 
 	//p2p init
-<<<<<<< HEAD
-	if !svcList[2].Init(globalConfig) {
-=======
-	if !svcList[3].Init(GetConsensusService()) {
->>>>>>> 03fedb1c
+	if !svcList[3].Init(globalConfig) {
 		return false
 	}
 
