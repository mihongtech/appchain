--- conflicted
+++ resolved
@@ -73,13 +73,8 @@
 	committed     int32
 
 	// Channels
-<<<<<<< HEAD
-	blockCh     chan dataPack       // [full/01] Channel receiving inbound block headers
-	blockProcCh chan []block.IBlock // [full/01] Channel to feed the header processor new tasks
-=======
-	blockCh     chan dataPack      // [eth/62] Channel receiving inbound block headers
-	blockProcCh chan []*meta.Block // [eth/62] Channel to feed the header processor new tasks
->>>>>>> 9af8e119
+	blockCh     chan dataPack      // [full/62] Channel receiving inbound block headers
+	blockProcCh chan []*meta.Block // [full/62] Channel to feed the header processor new tasks
 
 	// Cancellation and termination
 	cancelPeer string        // Identifier of the peer currently being used as the master (cancel on drop)
@@ -110,37 +105,6 @@
 	return dl
 }
 
-<<<<<<< HEAD
-=======
-// Progress retrieves the synchronisation boundaries, specifically the origin
-// block where synchronisation started at (may have failed/suspended); the block
-// or header sync is currently at; and the latest known block which the sync targets.
-//
-// In addition, during the state download phase of fast synchronisation the number
-// of processed and the total number of known states are also returned. Otherwise
-// these are zero.
-//func (d *Downloader) Progress() ethereum.SyncProgress {
-//	// Lock the current stats and return the progress
-//	d.syncStatsLock.RLock()
-//	defer d.syncStatsLock.RUnlock()
-//
-//	current := uint64(0)
-//	switch d.mode {
-//	case FullSync:
-//		current = uint64(d.blockchain.getBestBlock().GetHeight())
-//		//	case FastSync:
-//		//		current = d.blockchain.CurrentFastBlock().NumberU64()
-//		//	case LightSync:
-//		//		current = d.lightchain.CurrentHeader().Number.Uint64()
-//	}
-//	return ethereum.SyncProgress{
-//		StartingBlock: d.syncStatsChainOrigin,
-//		CurrentBlock:  current,
-//		HighestBlock:  d.syncStatsChainHeight,
-//	}
-//}
-
->>>>>>> 9af8e119
 // Synchronising returns whether the downloader is currently retrieving blocks.
 func (d *Downloader) Synchronising() bool {
 	return atomic.LoadInt32(&d.synchronising) > 0
