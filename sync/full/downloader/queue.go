package downloader

import (
	"errors"
	"fmt"
	"sync"
	"time"

	"github.com/linkchain/common/util/log"
	"github.com/linkchain/core/meta"
	"gopkg.in/karalabe/cookiejar.v2/collections/prque"
)

var (
	blockCacheItems      = 8192             // Maximum number of blocks to cache before throttling the download
	blockCacheMemory     = 64 * 1024 * 1024 // Maximum amount of memory to use for block caching
	blockCacheSizeWeight = 0.1              // Multiplier to approximate the average block size based on past ones
)

var (
	errNoFetchesPending = errors.New("no fetches pending")
	errStaleDelivery    = errors.New("stale delivery")
)

// fetchRequest is a currently running data retrieval operation.
type fetchRequest struct {
	Peer   *peerConnection // Peer to which the request was sent
	From   uint64
	Blocks []*meta.Block
	Time   time.Time // Time when the request was made
}

// fetchResult is a struct collecting partial results from data fetchers until
// all outstanding pieces complete and the result as a whole can be processed.
type fetchResult struct {
	Pending int          // Number of data fetches still pending
	Hash    meta.BlockID // Hash of the block to prevent recalculating
	Block   *meta.Block
}
type StorageSize float64

// queue represents hashes that are either need fetching or are being fetched
type queue struct {
	mode SyncMode // Synchronisation mode to decide on the block parts to schedule for fetching

	// Blocks are "special", they download in batches, supported by a skeleton chain
<<<<<<< HEAD
	blockHead      meta.BlockID                   // [full/01] Hash of the last queued block to verify order
	blockTaskPool  map[uint64]block.IBlock        // [full/01] Pending block retrieval tasks, mapping starting indexes to skeleton headers
	blockTaskQueue *prque.Prque                   // [full/01] Priority queue of the skeleton indexes to fetch the filling headers for
	blockPeerMiss  map[string]map[uint64]struct{} // [full/01] Set of per-peer block batches known to be unavailable
	blockPendPool  map[string]*fetchRequest       // [full/01] Currently pending block retrieval operations
	blockResults   []block.IBlock                 // [full/01] Result cache accumulating the completed headers
	blockProced    int                            // [full/01] Number of headers already processed from the results
	blockOffset    uint64                         // [full/01] Number of the first block in the result cache
	blockContCh    chan bool                      // [full/01] Channel to notify when block download finishes
=======
	blockHead      meta.BlockID                   // [eth/62] Hash of the last queued block to verify order
	blockTaskPool  map[uint64]*meta.Block      // [eth/62] Pending block retrieval tasks, mapping starting indexes to skeleton headers
	blockTaskQueue *prque.Prque                   // [eth/62] Priority queue of the skeleton indexes to fetch the filling headers for
	blockPeerMiss  map[string]map[uint64]struct{} // [eth/62] Set of per-peer block batches known to be unavailable
	blockPendPool  map[string]*fetchRequest       // [eth/62] Currently pending block retrieval operations
	blockResults   []*meta.Block               // [eth/62] Result cache accumulating the completed headers
	blockProced    int                            // [eth/62] Number of headers already processed from the results
	blockOffset    uint64                         // [eth/62] Number of the first block in the result cache
	blockContCh    chan bool                      // [eth/62] Channel to notify when block download finishes
>>>>>>> 9af8e119

	resultCache  []*fetchResult // Downloaded but not yet delivered fetch results
	resultOffset uint64         // Offset of the first cached fetch result in the block chain
	resultSize   StorageSize    // Approximate size of a block (exponential moving average)

	lock   *sync.Mutex
	active *sync.Cond
	closed bool
}

// newQueue creates a new download queue for scheduling block retrieval.
func newQueue() *queue {
	lock := new(sync.Mutex)
	return &queue{
		blockPendPool: make(map[string]*fetchRequest),
		blockContCh:   make(chan bool),
		resultCache:   make([]*fetchResult, blockCacheItems),
		active:        sync.NewCond(lock),
		lock:          lock,
	}
}

// Reset clears out the queue contents.
func (q *queue) Reset() {
	q.lock.Lock()
	defer q.lock.Unlock()

	q.closed = false
	q.mode = FullSync

	q.blockHead = meta.BlockID{}

	q.resultCache = make([]*fetchResult, blockCacheItems)
	q.resultOffset = 0
}

// Close marks the end of the sync, unblocking WaitResults.
// It may be called even if the queue is already closed.
func (q *queue) Close() {
	q.lock.Lock()
	q.closed = true
	q.lock.Unlock()
	q.active.Broadcast()
}

// PendingBlocks retrieves the number of block requests pending for retrieval.
func (q *queue) PendingBlocks() int {
	q.lock.Lock()
	defer q.lock.Unlock()

	return q.blockTaskQueue.Size()
}

// InFlightBlocks retrieves whether there are block fetch requests currently
// in flight.
func (q *queue) InFlightBlocks() bool {
	q.lock.Lock()
	defer q.lock.Unlock()

	return len(q.blockPendPool) > 0
}

// Idle returns if the queue is fully idle or has some data still inside.
func (q *queue) Idle() bool {
	q.lock.Lock()
	defer q.lock.Unlock()

	queued := q.blockTaskQueue.Size()

	return queued == 0
}

// resultSlots calculates the number of results slots available for requests
// whilst adhering to both the item and the memory limit too of the results
// cache.
func (q *queue) resultSlots(pendPool map[string]*fetchRequest, donePool map[meta.BlockID]struct{}) int {
	// Calculate the maximum length capped by the memory limit
	limit := len(q.resultCache)
	if StorageSize(len(q.resultCache))*q.resultSize > StorageSize(blockCacheMemory) {
		limit = int((StorageSize(blockCacheMemory) + q.resultSize - 1) / q.resultSize)
	}
	// Calculate the number of slots already finished
	finished := 0
	for _, result := range q.resultCache[:limit] {
		if result == nil {
			break
		}
		if _, ok := donePool[result.Hash]; ok {
			finished++
		}
	}
	// Calculate the number of slots currently downloading
	pending := 0
	for _, request := range pendPool {
		for _, block := range request.Blocks {
			if uint64(block.GetHeight()) < q.resultOffset+uint64(limit) {
				pending++
			}
		}
	}
	// Return the free slots to distribute
	return limit - finished - pending
}

// ScheduleSkeleton adds a batch of block retrieval tasks to the queue to fill
// up an already retrieved block skeleton.
func (q *queue) ScheduleSkeleton(from uint64, skeleton []*meta.Block) {
	q.lock.Lock()
	defer q.lock.Unlock()

	// No skeleton retrieval can be in progress, fail hard if so (huge implementation bug)
	if q.blockResults != nil {
		panic("skeleton assembly already in progress")
	}
	// Shedule all the block retrieval tasks for the skeleton assembly
	q.blockTaskPool = make(map[uint64]*meta.Block)
	q.blockTaskQueue = prque.New()
	q.blockPeerMiss = make(map[string]map[uint64]struct{}) // Reset availability to correct invalid chains
	q.blockResults = make([]*meta.Block, len(skeleton)*MaxBlockFetch)
	q.blockProced = 0
	q.blockOffset = from
	q.blockContCh = make(chan bool, 1)

	for i, block := range skeleton {
		index := from + uint64(i*MaxBlockFetch)

		q.blockTaskPool[index] = block
		q.blockTaskQueue.Push(index, -float32(index))
	}
}

// RetrieveBlocks retrieves the block chain assemble based on the scheduled
// skeleton.
func (q *queue) RetrieveBlocks() ([]*meta.Block, int) {
	q.lock.Lock()
	defer q.lock.Unlock()

	blocks, proced := q.blockResults, q.blockProced
	q.blockResults, q.blockProced = nil, 0

	return blocks, proced
}

// Schedule adds a set of headers for the download queue for scheduling, returning
// the new headers encountered.
func (q *queue) Schedule(blocks []*meta.Block, from uint64) []*meta.Block {
	q.lock.Lock()
	defer q.lock.Unlock()

	// Insert all the headers prioritised by the contained block number
	inserts := make([]*meta.Block, 0, len(blocks))
	for _, block := range blocks {
		// Make sure chain order is honoured and preserved throughout
		hash := *block.GetBlockID()
		if uint64(block.GetHeight()) != from {
			log.Warn("Header broke chain ordering", "number", block.GetHeight(), "hash", hash, "expected", from)
			break
		}
		if q.blockHead.IsEmpty() && !q.blockHead.IsEqual(block.GetPrevBlockID()) {
			log.Warn("Header broke chain ancestry", "number", block.GetHeight(), "hash", hash, "q.blockHead", q.blockHead, "block.GetPrevBlockID()", block.GetPrevBlockID())
			break
		}

		inserts = append(inserts, block)
		q.blockHead = hash
		from++
	}
	return inserts
}

// Results retrieves and permanently removes a batch of fetch results from
// the cache. the result slice will be empty if the queue has been closed.
func (q *queue) Results(block bool) []*fetchResult {
	q.lock.Lock()
	defer q.lock.Unlock()

	// Count the number of items available for processing
	nproc := q.countProcessableItems()
	for nproc == 0 && !q.closed {
		if !block {
			return nil
		}
		q.active.Wait()
		nproc = q.countProcessableItems()
	}
	// Since we have a batch limit, don't pull more into "dangling" memory
	if nproc > maxResultsProcess {
		nproc = maxResultsProcess
	}
	results := make([]*fetchResult, nproc)
	copy(results, q.resultCache[:nproc])
	if len(results) > 0 {
		// Delete the results from the cache and clear the tail.
		copy(q.resultCache, q.resultCache[nproc:])
		for i := len(q.resultCache) - nproc; i < len(q.resultCache); i++ {
			q.resultCache[i] = nil
		}
		// Advance the expected block number of the first cache entry.
		q.resultOffset += uint64(nproc)

		// Recalculate the result item weights to prevent memory exhaustion
		//		for _, result := range results {
		//			size := result.Block.Size()
		//			q.resultSize = StorageSize(blockCacheSizeWeight)*size + (1-common.StorageSize(blockCacheSizeWeight))*q.resultSize
		//		}
	}
	return results
}

// countProcessableItems counts the processable items.
func (q *queue) countProcessableItems() int {
	for i, result := range q.resultCache {
		if result == nil || result.Pending > 0 {
			return i
		}
	}
	return len(q.resultCache)
}

// ReserveBlocks reserves a set of headers for the given peer, skipping any
// previously failed batches.
func (q *queue) ReserveBlocks(p *peerConnection, count int) *fetchRequest {
	q.lock.Lock()
	defer q.lock.Unlock()

	// Short circuit if the peer's already downloading something (sanity check to
	// not corrupt state)
	if _, ok := q.blockPendPool[p.id]; ok {
		return nil
	}
	// Retrieve a batch of hashes, skipping previously failed ones
	send, skip := uint64(0), []uint64{}
	for send == 0 && !q.blockTaskQueue.Empty() {
		from, _ := q.blockTaskQueue.Pop()
		if q.blockPeerMiss[p.id] != nil {
			if _, ok := q.blockPeerMiss[p.id][from.(uint64)]; ok {
				skip = append(skip, from.(uint64))
				continue
			}
		}
		send = from.(uint64)
	}
	// Merge all the skipped batches back
	for _, from := range skip {
		q.blockTaskQueue.Push(from, -float32(from))
	}
	// Assemble and return the block download request
	if send == 0 {
		return nil
	}
	request := &fetchRequest{
		Peer: p,
		From: send,
		Time: time.Now(),
	}
	log.Info("start to ReserveBlocks", "id", p.id, "request", request)
	q.blockPendPool[p.id] = request
	return request
}

// reserveBlocks reserves a set of data download operations for a given peer,
// skipping any previously failed ones. This method is a generic version used
// by the individual special reservation functions.
//
// Note, this method expects the queue lock to be already held for writing. The
// reason the lock is not obtained in here is because the parameters already need
// to access the queue, so they already need a lock anyway.
func (q *queue) reserveBlocks(p *peerConnection, count int, taskPool map[meta.BlockID]*meta.Block, taskQueue *prque.Prque,
	pendPool map[string]*fetchRequest, donePool map[meta.BlockID]struct{}, isNoop func(*meta.Block) bool) (*fetchRequest, bool, error) {
	// Short circuit if the pool has been depleted, or if the peer's already
	// downloading something (sanity check not to corrupt state)
	if taskQueue.Empty() {
		return nil, false, nil
	}
	if _, ok := pendPool[p.id]; ok {
		return nil, false, nil
	}
	// Calculate an upper limit on the items we might fetch (i.e. throttling)
	space := q.resultSlots(pendPool, donePool)

	// Retrieve a batch of tasks, skipping previously failed ones
	send := make([]*meta.Block, 0, count)
	skip := make([]*meta.Block, 0)

	progress := false
	for proc := 0; proc < space && len(send) < count && !taskQueue.Empty(); proc++ {
		block := taskQueue.PopItem().(*meta.Block)
		hash := *block.GetBlockID()

		// If we're the first to request this task, initialise the result container
		index := int(int64(block.GetHeight()) - int64(q.resultOffset))
		if index >= len(q.resultCache) || index < 0 {
			log.Error("index allocation went beyond available resultCache space")
			return nil, false, errInvalidChain
		}
		if q.resultCache[index] == nil {
			components := 1
			if q.mode == FastSync {
				components = 2
			}
			q.resultCache[index] = &fetchResult{
				Pending: components,
				Hash:    hash,
				Block:   block,
			}
		}
		// If this fetch task is a noop, skip this fetch operation
		if isNoop(block) {
			donePool[hash] = struct{}{}
			delete(taskPool, hash)

			space, proc = space-1, proc-1
			q.resultCache[index].Pending--
			progress = true
			continue
		}
		// Otherwise unless the peer is known not to have the data, add to the retrieve list
		if p.Lacks(hash) {
			skip = append(skip, block)
		} else {
			send = append(send, block)
		}
	}
	// Merge all the skipped headers back
	for _, block := range skip {
		taskQueue.Push(block, -float32(block.GetHeight()))
	}
	if progress {
		// Wake WaitResults, resultCache was modified
		q.active.Signal()
	}
	// Assemble and return the block download request
	if len(send) == 0 {
		return nil, progress, nil
	}
	request := &fetchRequest{
		Peer:   p,
		Blocks: send,
		Time:   time.Now(),
	}
	pendPool[p.id] = request

	return request, progress, nil
}

// CancelBlocks aborts a fetch request, returning all pending skeleton indexes to the queue.
func (q *queue) CancelBlocks(request *fetchRequest) {
	q.cancel(request, q.blockTaskQueue, q.blockPendPool)
}

// Cancel aborts a fetch request, returning all pending hashes to the task queue.
func (q *queue) cancel(request *fetchRequest, taskQueue *prque.Prque, pendPool map[string]*fetchRequest) {
	q.lock.Lock()
	defer q.lock.Unlock()

	if request.From > 0 {
		taskQueue.Push(request.From, -float32(request.From))
	}
	for _, block := range request.Blocks {
		taskQueue.Push(block, -float32(block.GetHeight()))
	}
	delete(pendPool, request.Peer.id)
}

// Revoke cancels all pending requests belonging to a given peer. This method is
// meant to be called during a peer drop to quickly reassign owned data fetches
// to remaining nodes.
func (q *queue) Revoke(peerId string) {
	q.lock.Lock()
	defer q.lock.Unlock()

	if request, ok := q.blockPendPool[peerId]; ok {
		for _, block := range request.Blocks {
			q.blockTaskQueue.Push(block, -float32(block.GetHeight()))
		}
		delete(q.blockPendPool, peerId)
	}
}

// ExpireBlocks checks for in flight requests that exceeded a timeout allowance,
// canceling them and returning the responsible peers for penalisation.
func (q *queue) ExpireBlocks(timeout time.Duration) map[string]int {
	q.lock.Lock()
	defer q.lock.Unlock()

	return q.expire(timeout, q.blockPendPool, q.blockTaskQueue)
}

// expire is the generic check that move expired tasks from a pending pool back
// into a task pool, returning all entities caught with expired tasks.
//
// Note, this method expects the queue lock to be already held. The
// reason the lock is not obtained in here is because the parameters already need
// to access the queue, so they already need a lock anyway.
func (q *queue) expire(timeout time.Duration, pendPool map[string]*fetchRequest, taskQueue *prque.Prque) map[string]int {
	// Iterate over the expired requests and return each to the queue
	expiries := make(map[string]int)
	for id, request := range pendPool {
		if time.Since(request.Time) > timeout {

			// Return any non satisfied requests to the pool
			if request.From > 0 {
				taskQueue.Push(request.From, -float32(request.From))
			}
			for _, block := range request.Blocks {
				taskQueue.Push(block, -float32(block.GetHeight()))
			}
			// Add the peer to the expiry report along the the number of failed requests
			expiries[id] = len(request.Blocks)
		}
	}
	// Remove the expired requests from the pending pool
	for id := range expiries {
		delete(pendPool, id)
	}
	return expiries
}

// DeliverBlocks injects a block retrieval response into the block results
// cache. This method either accepts all headers it received, or none of them
// if they do not map correctly to the skeleton.
//
// If the headers are accepted, the method makes an attempt to deliver the set
// of ready headers to the processor to keep the pipeline full. However it will
// not block to prevent stalling other pending deliveries.
func (q *queue) DeliverBlocks(id string, blocks []*meta.Block, blockProcCh chan []*meta.Block) (int, error) {
	q.lock.Lock()
	defer q.lock.Unlock()

	// Short circuit if the data was never requested
	request := q.blockPendPool[id]
	log.Info("start to DeliverBlocks", "id", id, "len(blocks)", len(blocks))
	if request == nil {
		return 0, errNoFetchesPending
	}
	// blockReqTimer.UpdateSince(request.Time)
	delete(q.blockPendPool, id)

	// Ensure headers can be mapped onto the skeleton chain
	target := q.blockTaskPool[request.From].GetBlockID()

	accepted := len(blocks) == MaxBlockFetch
	if accepted {
		if uint64(blocks[0].GetHeight()) != request.From {
			log.Trace("First block broke chain ordering", "peer", id, "number", blocks[0].GetHeight(), "hash", blocks[0].GetBlockID(), request.From)
			accepted = false
		} else if !blocks[len(blocks)-1].GetBlockID().IsEqual(target) {
			log.Trace("Last block broke skeleton structure ", "peer", id, "number", blocks[len(blocks)-1].GetHeight(), "hash", blocks[len(blocks)-1].GetBlockID(), "expected", target)
			accepted = false
		}
	}
	if accepted {
		for i, block := range blocks[1:] {
			hash := block.GetBlockID()
			if want := request.From + 1 + uint64(i); uint64(block.GetHeight()) != want {
				log.Warn("Header broke chain ordering", "peer", id, "number", block.GetHeight(), "hash", hash, "expected", want)
				accepted = false
				break
			}
			if !blocks[i].GetBlockID().IsEqual(block.GetPrevBlockID()) {
				log.Warn("Header broke chain ancestry", "peer", id, "number", block.GetHeight(), "hash", hash)
				accepted = false
				break
			}
		}
	}
	// If the batch of headers wasn't accepted, mark as unavailable
	if !accepted {
		log.Trace("Skeleton filling not accepted", "peer", id, "from", request.From)

		miss := q.blockPeerMiss[id]
		if miss == nil {
			q.blockPeerMiss[id] = make(map[uint64]struct{})
			miss = q.blockPeerMiss[id]
		}
		miss[request.From] = struct{}{}

		q.blockTaskQueue.Push(request.From, -float32(request.From))
		return 0, errors.New("delivery not accepted")
	}
	// Clean up a successful fetch and try to deliver any sub-results
	copy(q.blockResults[request.From-q.blockOffset:], blocks)
	delete(q.blockTaskPool, request.From)

	ready := 0
	for q.blockProced+ready < len(q.blockResults) && q.blockResults[q.blockProced+ready] != nil {
		ready += MaxBlockFetch
	}
	if ready > 0 {
		// Blocks are ready for delivery, gather them and push forward (non blocking)
		process := make([]*meta.Block, ready)
		copy(process, q.blockResults[q.blockProced:q.blockProced+ready])

		select {
		case blockProcCh <- process:
			log.Trace("Pre-scheduled new headers", "peer", id, "count", len(process), "from", process[0].GetHeight())
			q.blockProced += len(process)
		default:
		}
	}
	// Check for termination and return
	if len(q.blockTaskPool) == 0 {
		q.blockContCh <- false
	}
	return len(blocks), nil
}

// deliver injects a data retrieval response into the results queue.
//
// Note, this method expects the queue lock to be already held for writing. The
// reason the lock is not obtained in here is because the parameters already need
// to access the queue, so they already need a lock anyway.
func (q *queue) deliver(id string, taskPool map[meta.BlockID]*meta.Block, taskQueue *prque.Prque,
	pendPool map[string]*fetchRequest, donePool map[meta.BlockID]struct{},
	results int, reconstruct func(block *meta.Block, index int, result *fetchResult) error) (int, error) {

	// Short circuit if the data was never requested
	log.Info("start to deliver", "id", id)
	request := pendPool[id]
	if request == nil {
		return 0, errNoFetchesPending
	}

	delete(pendPool, id)

	// If no data items were retrieved, mark them as unavailable for the origin peer
	if results == 0 {
		for _, block := range request.Blocks {
			request.Peer.MarkLacking(*block.GetBlockID())
		}
	}
	// Assemble each of the results with their headers and retrieved data parts
	var (
		accepted int
		failure  error
		useful   bool
	)
	for i, block := range request.Blocks {
		// Short circuit assembly if no more fetch results are found
		if i >= results {
			break
		}
		// Reconstruct the next result if contents match up
		index := int(int64(block.GetHeight()) - int64(q.resultOffset))
		if index >= len(q.resultCache) || index < 0 || q.resultCache[index] == nil {
			failure = errInvalidChain
			break
		}
		if err := reconstruct(block, i, q.resultCache[index]); err != nil {
			failure = err
			break
		}
		hash := *block.GetBlockID()

		donePool[hash] = struct{}{}
		q.resultCache[index].Pending--
		useful = true
		accepted++

		// Clean up a successful fetch
		request.Blocks[i] = nil
		delete(taskPool, hash)
	}
	// Return all failed or missing fetches to the queue
	for _, block := range request.Blocks {
		if block != nil {
			taskQueue.Push(block, -float32(block.GetHeight()))
		}
	}
	// Wake up WaitResults
	if accepted > 0 {
		q.active.Signal()
	}
	// If none of the data was good, it's a stale delivery
	switch {
	case failure == nil || failure == errInvalidChain:
		return accepted, failure
	case useful:
		return accepted, fmt.Errorf("partial failure: %v", failure)
	default:
		return accepted, errStaleDelivery
	}
}

// Prepare configures the result cache to allow accepting and caching inbound
// fetch results.
func (q *queue) Prepare(offset uint64, mode SyncMode) {
	q.lock.Lock()
	defer q.lock.Unlock()

	// Prepare the queue for sync results
	if q.resultOffset < offset {
		q.resultOffset = offset
	}
	q.mode = mode
}<|MERGE_RESOLUTION|>--- conflicted
+++ resolved
@@ -44,27 +44,15 @@
 	mode SyncMode // Synchronisation mode to decide on the block parts to schedule for fetching
 
 	// Blocks are "special", they download in batches, supported by a skeleton chain
-<<<<<<< HEAD
-	blockHead      meta.BlockID                   // [full/01] Hash of the last queued block to verify order
-	blockTaskPool  map[uint64]block.IBlock        // [full/01] Pending block retrieval tasks, mapping starting indexes to skeleton headers
-	blockTaskQueue *prque.Prque                   // [full/01] Priority queue of the skeleton indexes to fetch the filling headers for
-	blockPeerMiss  map[string]map[uint64]struct{} // [full/01] Set of per-peer block batches known to be unavailable
-	blockPendPool  map[string]*fetchRequest       // [full/01] Currently pending block retrieval operations
-	blockResults   []block.IBlock                 // [full/01] Result cache accumulating the completed headers
-	blockProced    int                            // [full/01] Number of headers already processed from the results
-	blockOffset    uint64                         // [full/01] Number of the first block in the result cache
-	blockContCh    chan bool                      // [full/01] Channel to notify when block download finishes
-=======
-	blockHead      meta.BlockID                   // [eth/62] Hash of the last queued block to verify order
-	blockTaskPool  map[uint64]*meta.Block      // [eth/62] Pending block retrieval tasks, mapping starting indexes to skeleton headers
-	blockTaskQueue *prque.Prque                   // [eth/62] Priority queue of the skeleton indexes to fetch the filling headers for
-	blockPeerMiss  map[string]map[uint64]struct{} // [eth/62] Set of per-peer block batches known to be unavailable
-	blockPendPool  map[string]*fetchRequest       // [eth/62] Currently pending block retrieval operations
-	blockResults   []*meta.Block               // [eth/62] Result cache accumulating the completed headers
-	blockProced    int                            // [eth/62] Number of headers already processed from the results
-	blockOffset    uint64                         // [eth/62] Number of the first block in the result cache
-	blockContCh    chan bool                      // [eth/62] Channel to notify when block download finishes
->>>>>>> 9af8e119
+	blockHead      meta.BlockID                   // [full/62] Hash of the last queued block to verify order
+	blockTaskPool  map[uint64]*meta.Block      // [full/62] Pending block retrieval tasks, mapping starting indexes to skeleton headers
+	blockTaskQueue *prque.Prque                   // [full/62] Priority queue of the skeleton indexes to fetch the filling headers for
+	blockPeerMiss  map[string]map[uint64]struct{} // [full/62] Set of per-peer block batches known to be unavailable
+	blockPendPool  map[string]*fetchRequest       // [full/62] Currently pending block retrieval operations
+	blockResults   []*meta.Block               // [full/62] Result cache accumulating the completed headers
+	blockProced    int                            // [full/62] Number of headers already processed from the results
+	blockOffset    uint64                         // [full/62] Number of the first block in the result cache
+	blockContCh    chan bool                      // [full/62] Channel to notify when block download finishes
 
 	resultCache  []*fetchResult // Downloaded but not yet delivered fetch results
 	resultOffset uint64         // Offset of the first cached fetch result in the block chain
