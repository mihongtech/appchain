package cmd

import (
	"encoding/hex"
	"github.com/golang/protobuf/proto"
	"github.com/linkchain/common/util/log"
<<<<<<< HEAD
	"github.com/linkchain/function/wallet"
	meta_tx "github.com/linkchain/meta/tx"
=======
	"github.com/linkchain/meta/tx"
>>>>>>> b86e68a6
	"github.com/linkchain/node"
	"github.com/linkchain/poa/manage"
	"github.com/linkchain/poa/meta"
	"github.com/linkchain/protobuf"
	"github.com/spf13/cobra"
)

func init() {
	RootCmd.AddCommand(txCmd)
	txCmd.AddCommand(createTxCmd, signTxCmd, sendTxCmd, testTxCmd, accountCmd)
}

var txCmd = &cobra.Command{
	Use:   "tx",
	Short: "all tx related command",
}

var createTxCmd = &cobra.Command{
	Use:   "create",
	Short: "create a new tx",
	Run: func(cmd *cobra.Command, args []string) {
		fromAccount := node.GetWallet().GetWAccount()
		if fromAccount == nil {
			println("cmd :can not find from")
			return
		}
		toAccount := node.GetConsensusService().GetAccountManager().NewAccount()
		amount := &meta.Amount{Value: 10}
		tx := manage.GetManager().TransactionManager.CreateTransaction(fromAccount, toAccount, amount)
		buffer, err := proto.Marshal(tx.Serialize())
		if err != nil {
			log.Error("tx Serialize failed", "Marshaling error", err)
		}
		log.Info("createtx", "data", tx)
		log.Info("createtx", "hex", hex.EncodeToString(buffer))
	},
}

var signTxCmd = &cobra.Command{
	Use:   "sign",
	Short: "sign a new tx",
	Run: func(cmd *cobra.Command, args []string) {
		if len(args) != 1 {
			log.Error("signtx", "error", "please hex tx")
			return
		}
		buffer, err := hex.DecodeString(args[0])
		if err != nil {
			log.Error("signtx ", "error", "hex Decode failed")
			return
		}

		txData := protobuf.Transaction{}
		err = proto.Unmarshal(buffer, &txData)

		if err != nil {
			log.Error("signtx Deserialize failed", "Unmarshal error", err)
			return
		}
		log.Info("signtx", txData.String())

<<<<<<< HEAD
		var tx meta_tx.ITx = &meta.POATransaction{}
=======
		var tx tx.ITx = &meta.Transaction{}
>>>>>>> b86e68a6
		tx.Deserialize(&txData)

		node.GetWallet().SignTransaction(tx)

		log.Info("signtx", "data", tx)
		signbuffer, err := proto.Marshal(tx.Serialize())
		log.Info("signtx", "hex", hex.EncodeToString(signbuffer))

		err = tx.Verify()

		if err != nil {
			log.Info("Verify tx", "successed", false)
		} else {
			log.Info("Verify tx", "successed", true)
		}
	},
}

var sendTxCmd = &cobra.Command{
	Use:   "send",
	Short: "send a new tx to network",
	Run: func(cmd *cobra.Command, args []string) {
		if len(args) != 1 {
			log.Error("sendtx", "error", "please hex tx")
			return
		}
		buffer, err := hex.DecodeString(args[0])
		if err != nil {
			log.Error("sendtx ", "error", "hex Decode failed")
			return
		}

		txData := protobuf.Transaction{}
		err = proto.Unmarshal(buffer, &txData)

		if err != nil {
			log.Error("sendtx Deserialize failed", "Unmarshal error", err)
			return
		}
		log.Info("sendtx", txData.String())

<<<<<<< HEAD
		var tx meta_tx.ITx = &meta.POATransaction{}
=======
		var tx tx.ITx = &meta.Transaction{}
>>>>>>> b86e68a6
		tx.Deserialize(&txData)

		log.Info("sendtx", "data", tx)
		signbuffer, err := proto.Marshal(tx.Serialize())
		log.Info("sendtx", "hex", hex.EncodeToString(signbuffer))

		err = tx.Verify()

		if err != nil {
			log.Info("Verify tx", "successed", false)
		} else {
			log.Info("Verify tx", "successed", true)
		}

<<<<<<< HEAD
		poamanager.GetManager().TransactionManager.ProcessTx(tx)
		poamanager.GetManager().NewTxEvent.Send(meta_tx.TxEvent{tx})

=======
		manage.GetManager().TransactionManager.ProcessTx(tx)
>>>>>>> b86e68a6
	},
}

var testTxCmd = &cobra.Command{
	Use:   "test",
	Short: "send a new tx to network",
	Run: func(cmd *cobra.Command, args []string) {
		fromAccount, err := manage.GetManager().AccountManager.GetAccount(node.GetWallet().GetWAccount().GetAccountID())
		if err != nil {
			println("cmd :can not find from")
			return
		}
		toAccount := node.GetConsensusService().GetAccountManager().NewAccount()
		amount := &meta.Amount{Value: 10}
		tx := manage.GetManager().TransactionManager.CreateTransaction(fromAccount, toAccount, amount)
		tx.Deserialize(tx.Serialize())
		node.GetWallet().SignTransaction(tx)
<<<<<<< HEAD
		poamanager.GetManager().TransactionManager.ProcessTx(tx)
		poamanager.GetManager().NewTxEvent.Send(meta_tx.TxEvent{tx})
		account := wallet.NewWSAccount()
		account.GetAccountInfo()
=======
		manage.GetManager().TransactionManager.ProcessTx(tx)
	},
}

var accountCmd = &cobra.Command{
	Use:   "account",
	Short: "send a new tx to network",
	Run: func(cmd *cobra.Command, args []string) {
		manage.GetManager().AccountManager.GetAllAccounts()
>>>>>>> b86e68a6
	},
}<|MERGE_RESOLUTION|>--- conflicted
+++ resolved
@@ -4,12 +4,7 @@
 	"encoding/hex"
 	"github.com/golang/protobuf/proto"
 	"github.com/linkchain/common/util/log"
-<<<<<<< HEAD
-	"github.com/linkchain/function/wallet"
 	meta_tx "github.com/linkchain/meta/tx"
-=======
-	"github.com/linkchain/meta/tx"
->>>>>>> b86e68a6
 	"github.com/linkchain/node"
 	"github.com/linkchain/poa/manage"
 	"github.com/linkchain/poa/meta"
@@ -71,11 +66,7 @@
 		}
 		log.Info("signtx", txData.String())
 
-<<<<<<< HEAD
-		var tx meta_tx.ITx = &meta.POATransaction{}
-=======
-		var tx tx.ITx = &meta.Transaction{}
->>>>>>> b86e68a6
+		var tx meta_tx.ITx = &meta.Transaction{}
 		tx.Deserialize(&txData)
 
 		node.GetWallet().SignTransaction(tx)
@@ -117,11 +108,7 @@
 		}
 		log.Info("sendtx", txData.String())
 
-<<<<<<< HEAD
-		var tx meta_tx.ITx = &meta.POATransaction{}
-=======
-		var tx tx.ITx = &meta.Transaction{}
->>>>>>> b86e68a6
+		var tx meta_tx.ITx = &meta.Transaction{}
 		tx.Deserialize(&txData)
 
 		log.Info("sendtx", "data", tx)
@@ -136,13 +123,9 @@
 			log.Info("Verify tx", "successed", true)
 		}
 
-<<<<<<< HEAD
-		poamanager.GetManager().TransactionManager.ProcessTx(tx)
-		poamanager.GetManager().NewTxEvent.Send(meta_tx.TxEvent{tx})
+		manage.GetManager().TransactionManager.ProcessTx(tx)
+		manage.GetManager().NewTxEvent.Send(meta_tx.TxEvent{tx})
 
-=======
-		manage.GetManager().TransactionManager.ProcessTx(tx)
->>>>>>> b86e68a6
 	},
 }
 
@@ -160,13 +143,8 @@
 		tx := manage.GetManager().TransactionManager.CreateTransaction(fromAccount, toAccount, amount)
 		tx.Deserialize(tx.Serialize())
 		node.GetWallet().SignTransaction(tx)
-<<<<<<< HEAD
-		poamanager.GetManager().TransactionManager.ProcessTx(tx)
-		poamanager.GetManager().NewTxEvent.Send(meta_tx.TxEvent{tx})
-		account := wallet.NewWSAccount()
-		account.GetAccountInfo()
-=======
 		manage.GetManager().TransactionManager.ProcessTx(tx)
+		manage.GetManager().NewTxEvent.Send(meta_tx.TxEvent{tx})
 	},
 }
 
@@ -175,6 +153,5 @@
 	Short: "send a new tx to network",
 	Run: func(cmd *cobra.Command, args []string) {
 		manage.GetManager().AccountManager.GetAllAccounts()
->>>>>>> b86e68a6
 	},
 }